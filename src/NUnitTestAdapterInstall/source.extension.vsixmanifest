﻿<?xml version="1.0" encoding="utf-8"?>
<Vsix xmlns:xsi="http://www.w3.org/2001/XMLSchema-instance" xmlns:xsd="http://www.w3.org/2001/XMLSchema" Version="1.0.0" xmlns="http://schemas.microsoft.com/developer/vsx-schema/2010">
  <Identifier Id="NUnitTestAdapterInstall..7c53286e-ac4f-485f-915c-5ec5a4c47b0c">
    <Name>NUnit Test Adapter</Name>
    <Author>Charlie Poole</Author>
<<<<<<< HEAD
    <Version>1.0.0.8</Version>
    <Description xml:space="preserve">NUnit adapter for integrated test execution under Visual Studio 2012 RTM, Update 1-4,and Visual Studio 2013. Compatible with NUnit 2.0 through 2.6.2.</Description>
=======
    <Version>1.0.0.10</Version>
    <Description xml:space="preserve">NUnit adapter for integrated test execution under Visual Studio 2012 (all updates),and Visual Studio 2013 (all updates). Compatible with NUnit 2.0 through 2.6.3.</Description>
>>>>>>> fcd198b4
    <Locale>1033</Locale>
    <MoreInfoUrl>http://nunit.org/index.php?p=vsTestAdapter&amp;r=2.6.2</MoreInfoUrl>
    <License>license.rtf</License>
    <!--<GettingStartedGuide>http://nunit.org</GettingStartedGuide>-->
    <Icon>nunit_32x32.png</Icon>
    <PreviewImage>preview.png</PreviewImage>
    <SupportedProducts>
      <VisualStudio Version="11.0">
        <Edition>Ultimate</Edition>
        <Edition>Premium</Edition>
        <Edition>Pro</Edition>
      </VisualStudio>
      <VisualStudio Version="12.0">
        <Edition>Ultimate</Edition>
        <Edition>Premium</Edition>
        <Edition>Pro</Edition>
      </VisualStudio>
    </SupportedProducts>
    <SupportedFrameworkRuntimeEdition MinVersion="4.5" MaxVersion="4.5" />
    <AllUsers>false</AllUsers>
  </Identifier>
  <References />
  <Content>
    <CustomExtension Type="UnitTestExtension">NUnit.VisualStudio.TestAdapter.dll</CustomExtension>
  </Content>
</Vsix><|MERGE_RESOLUTION|>--- conflicted
+++ resolved
@@ -3,13 +3,8 @@
   <Identifier Id="NUnitTestAdapterInstall..7c53286e-ac4f-485f-915c-5ec5a4c47b0c">
     <Name>NUnit Test Adapter</Name>
     <Author>Charlie Poole</Author>
-<<<<<<< HEAD
-    <Version>1.0.0.8</Version>
-    <Description xml:space="preserve">NUnit adapter for integrated test execution under Visual Studio 2012 RTM, Update 1-4,and Visual Studio 2013. Compatible with NUnit 2.0 through 2.6.2.</Description>
-=======
     <Version>1.0.0.10</Version>
     <Description xml:space="preserve">NUnit adapter for integrated test execution under Visual Studio 2012 (all updates),and Visual Studio 2013 (all updates). Compatible with NUnit 2.0 through 2.6.3.</Description>
->>>>>>> fcd198b4
     <Locale>1033</Locale>
     <MoreInfoUrl>http://nunit.org/index.php?p=vsTestAdapter&amp;r=2.6.2</MoreInfoUrl>
     <License>license.rtf</License>
