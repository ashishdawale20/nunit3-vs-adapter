// ***********************************************************************
// Copyright (c) 2011-2017 Charlie Poole, Terje Sandstrom
//
// Permission is hereby granted, free of charge, to any person obtaining
// a copy of this software and associated documentation files (the
// "Software"), to deal in the Software without restriction, including
// without limitation the rights to use, copy, modify, merge, publish,
// distribute, sublicense, and/or sell copies of the Software, and to
// permit persons to whom the Software is furnished to do so, subject to
// the following conditions:
// 
// The above copyright notice and this permission notice shall be
// included in all copies or substantial portions of the Software.
// 
// THE SOFTWARE IS PROVIDED "AS IS", WITHOUT WARRANTY OF ANY KIND,
// EXPRESS OR IMPLIED, INCLUDING BUT NOT LIMITED TO THE WARRANTIES OF
// MERCHANTABILITY, FITNESS FOR A PARTICULAR PURPOSE AND
// NONINFRINGEMENT. IN NO EVENT SHALL THE AUTHORS OR COPYRIGHT HOLDERS BE
// LIABLE FOR ANY CLAIM, DAMAGES OR OTHER LIABILITY, WHETHER IN AN ACTION
// OF CONTRACT, TORT OR OTHERWISE, ARISING FROM, OUT OF OR IN CONNECTION
// WITH THE SOFTWARE OR THE USE OR OTHER DEALINGS IN THE SOFTWARE.
// ***********************************************************************

using System;
using System.Collections.Generic;
using System.Globalization;
using System.Text.RegularExpressions;
using System.Xml;
using Microsoft.VisualStudio.TestPlatform.ObjectModel;
using VSTestResult = Microsoft.VisualStudio.TestPlatform.ObjectModel.TestResult;

namespace NUnit.VisualStudio.TestAdapter
{
    public class TestConverter
    {
        private readonly TestLogger _logger;
        private readonly Dictionary<string, TestCase> _vsTestCaseMap;
        private readonly string _sourceAssembly;
        private readonly NavigationDataProvider _navigationDataProvider;
        private readonly bool _collectSourceInformation;

        #region Constructor

        public TestConverter(TestLogger logger, string sourceAssembly, bool collectSourceInformation)
        {
            _logger = logger;
            _sourceAssembly = sourceAssembly;
            _vsTestCaseMap = new Dictionary<string, TestCase>();
            _collectSourceInformation = collectSourceInformation;
            TraitsCache = new Dictionary<string, List<Trait>>();

            if (_collectSourceInformation)
            {
                _navigationDataProvider = new NavigationDataProvider(sourceAssembly);
            }
        }

        #endregion

        public IDictionary<string, List<Trait>> TraitsCache { get; }

        #region Public Methods
        /// <summary>
        /// Converts an NUnit test into a TestCase for Visual Studio,
        /// using the best method available according to the exact
        /// type passed and caching results for efficiency.
        /// </summary>
        public TestCase ConvertTestCase(XmlNode testNode)
        {
            if (testNode == null || testNode.Name != "test-case")
                throw new ArgumentException("The argument must be a test case", nameof(testNode));

            // Return cached value if we have one
            string id = testNode.GetAttribute("id");
            if (_vsTestCaseMap.ContainsKey(id))
                return _vsTestCaseMap[id];

            // Convert to VS TestCase and cache the result
            var testCase = MakeTestCaseFromXmlNode(testNode);
            _vsTestCaseMap.Add(id, testCase);
            return testCase;
        }

        public TestCase GetCachedTestCase(string id)
        {
            if (_vsTestCaseMap.ContainsKey(id))
                return _vsTestCaseMap[id];

            _logger.Warning("Test " + id + " not found in cache");
            return null;
        }

        private static readonly string NL = Environment.NewLine;

        public IList<VSTestResult> GetVSTestResults(XmlNode resultNode)
        {
            var results = new List<VSTestResult>();
            XmlNodeList assertions = resultNode.SelectNodes("assertions/assertion");

            foreach (XmlNode assertion in assertions)
            {
                var oneResult = GetBasicResult(resultNode);
                if (oneResult != null)
                {
                    oneResult.Outcome = GetAssertionOutcome(assertion);
                    oneResult.ErrorMessage = assertion.SelectSingleNode("message")?.InnerText;
                    oneResult.ErrorStackTrace = assertion.SelectSingleNode("stack-trace")?.InnerText;
                    results.Add(oneResult);
                }
            }

            if (results.Count == 0)
            {
                var result = MakeTestResultFromLegacyXmlNode(resultNode);
                if (result != null)
                    results.Add(result);
            }

            return results;
        }
        #endregion

        #region Helper Methods
        /// <summary>
        /// Makes a TestCase from an NUnit test, adding
        /// navigation data if it can be found.
        /// </summary>
        private TestCase MakeTestCaseFromXmlNode(XmlNode testNode)
        {
<<<<<<< HEAD
            var className = testNode.GetAttribute("classname");
            var methodName = testNode.GetAttribute("methodname");
            var fullyQualifiedName = $"{className}.{methodName}";  // Former:    testNode.GetAttribute("fullname"),

            var testCase = new TestCase(fullyQualifiedName,
                                     new Uri(NUnit3TestExecutor.ExecutorUri),
=======
            var testCase = new TestCase(
                                     testNode.GetAttribute("fullname"),
                                     new Uri(NUnitTestAdapter.ExecutorUri),
>>>>>>> 2aaba101
                                     _sourceAssembly)
            {
                DisplayName = testNode.GetAttribute("name"),
                CodeFilePath = null,
                LineNumber = 0
            };

            if (_collectSourceInformation && _navigationDataProvider != null)
            {
                var navData = _navigationDataProvider.GetNavigationData(className, methodName);
                if (navData.IsValid)
                {
                    testCase.CodeFilePath = navData.FilePath;
                    testCase.LineNumber = navData.LineNumber;
                }
            }
<<<<<<< HEAD

            testCase.AddTraitsFromTestNode(testNode);
=======
            
            testCase.AddTraitsFromTestNode(testNode, TraitsCache);
>>>>>>> 2aaba101

            return testCase;
        }

        private VSTestResult MakeTestResultFromLegacyXmlNode(XmlNode resultNode)
        {
            VSTestResult ourResult = GetBasicResult(resultNode);
            if (ourResult != null)
            {
                var node = resultNode.SelectSingleNode("failure") ?? resultNode.SelectSingleNode("reason");

                string message = node?.SelectSingleNode("message")?.InnerText;
                // If we're running in the IDE, remove any caret line from the message
                // since it will be displayed using a variable font and won't make sense.
                if (!string.IsNullOrEmpty(message) && NUnitTestAdapter.IsRunningUnderIDE)
                {
                    string pattern = NL + "  -*\\^" + NL;
                    message = Regex.Replace(message, pattern, NL, RegexOptions.Multiline);
                }

                ourResult.ErrorMessage = message;
                ourResult.ErrorStackTrace = node?.SelectSingleNode("stack-trace")?.InnerText;
            }

            return ourResult;
        }

        private VSTestResult GetBasicResult(XmlNode resultNode)
        {
            TestCase vsTest = GetCachedTestCase(resultNode.GetAttribute("id"));
            if (vsTest == null) return null;

            VSTestResult vsResult = new VSTestResult(vsTest)
            {
                DisplayName = vsTest.DisplayName,
                Outcome = GetTestOutcome(resultNode),
                Duration = TimeSpan.FromSeconds(resultNode.GetAttribute("duration", 0.0))
            };

            var startTime = resultNode.GetAttribute("start-time");
            if (startTime != null)
                vsResult.StartTime = DateTimeOffset.Parse(startTime, CultureInfo.InvariantCulture);

            var endTime = resultNode.GetAttribute("end-time");
            if (endTime != null)
                vsResult.EndTime = DateTimeOffset.Parse(endTime, CultureInfo.InvariantCulture);

            // TODO: Remove this when NUnit provides a better duration
            if (vsResult.Duration == TimeSpan.Zero && (vsResult.Outcome == TestOutcome.Passed || vsResult.Outcome == TestOutcome.Failed))
                vsResult.Duration = TimeSpan.FromTicks(1);

            vsResult.ComputerName = Environment.MachineName;

            XmlNode outputNode = resultNode.SelectSingleNode("output");
            if (outputNode != null)
                vsResult.Messages.Add(new TestResultMessage(TestResultMessage.StandardOutCategory, outputNode.InnerText));

            var attachmentSet = ParseAttachments(resultNode);
            if (attachmentSet.Attachments.Count > 0)
                vsResult.Attachments.Add(attachmentSet);

            return vsResult;
        }

        /// <summary>
        /// Looks for attachments in a results node and if any attachments are found they
        /// are returned"/>
        /// </summary>
        /// <param name="resultNode">xml node for test result</param>
        /// <returns>attachments to be added to the test, it will be empty if no attachments are found</returns>
        private AttachmentSet ParseAttachments(XmlNode resultNode)
        {
            var attachmentSet = new AttachmentSet(new Uri(NUnitTestAdapter.ExecutorUri), "Attachments");

            foreach (XmlNode attachment in resultNode.SelectNodes("attachments/attachment"))
            {
                var path = attachment.SelectSingleNode("filePath")?.InnerText ?? string.Empty;
                var description = attachment.SelectSingleNode("description")?.InnerText;

                try
                {
                    // We only support absolute paths since we dont lookup working directory here
                    // any problem with path will throw an exception
                    var fileUri = new Uri(path, UriKind.Absolute);
                    attachmentSet.Attachments.Add(new UriDataAttachment(fileUri, description));
                }
                catch (UriFormatException ex)
                {
                    _logger.Warning($"Ignoring attachment with path '{path}' due to problem with path: {ex.Message}");
                }
                catch (Exception ex)
                {
                    _logger.Warning($"Ignoring attachment with path '{path}': {ex.Message}.");
                }
            }

            return attachmentSet;
        }

        // Public for testing
        public static TestOutcome GetTestOutcome(XmlNode resultNode)
        {
            switch (resultNode.GetAttribute("result"))
            {
                case "Passed":
                    return TestOutcome.Passed;
                case "Failed":
                    return TestOutcome.Failed;
                case "Skipped":
                    return resultNode.GetAttribute("label") == "Ignored"
                        ? TestOutcome.Skipped
                        : TestOutcome.None;
                case "Warning":
                    return TestOutcome.Skipped;
                default:
                    return TestOutcome.None;
            }
        }

        TestOutcome GetAssertionOutcome(XmlNode assertion)
        {
            switch (assertion.GetAttribute("result"))
            {
                case "Passed":
                    return TestOutcome.Passed;
                case "Failed":
                case "Error":
                    return TestOutcome.Failed;
                case "Warning":
                    return TestOutcome.Skipped;
                case "Inconclusive":
                default:
                    return TestOutcome.None;
            }
        }

        #endregion
    }
}<|MERGE_RESOLUTION|>--- conflicted
+++ resolved
@@ -127,18 +127,12 @@
         /// </summary>
         private TestCase MakeTestCaseFromXmlNode(XmlNode testNode)
         {
-<<<<<<< HEAD
             var className = testNode.GetAttribute("classname");
             var methodName = testNode.GetAttribute("methodname");
             var fullyQualifiedName = $"{className}.{methodName}";  // Former:    testNode.GetAttribute("fullname"),
 
             var testCase = new TestCase(fullyQualifiedName,
                                      new Uri(NUnit3TestExecutor.ExecutorUri),
-=======
-            var testCase = new TestCase(
-                                     testNode.GetAttribute("fullname"),
-                                     new Uri(NUnitTestAdapter.ExecutorUri),
->>>>>>> 2aaba101
                                      _sourceAssembly)
             {
                 DisplayName = testNode.GetAttribute("name"),
@@ -155,13 +149,8 @@
                     testCase.LineNumber = navData.LineNumber;
                 }
             }
-<<<<<<< HEAD
-
-            testCase.AddTraitsFromTestNode(testNode);
-=======
             
             testCase.AddTraitsFromTestNode(testNode, TraitsCache);
->>>>>>> 2aaba101
 
             return testCase;
         }
