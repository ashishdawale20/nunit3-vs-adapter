// ****************************************************************
// Copyright (c) 2011-2013 NUnit Software. All rights reserved.
// ****************************************************************

using System;
using System.Collections.Generic;
using System.IO;
using System.Reflection;
using System.Text.RegularExpressions;
using Microsoft.VisualStudio.TestPlatform.ObjectModel;
using NUnit.Core;
<<<<<<< HEAD

=======
using NUnit.VisualStudio.TestAdapter.Internal;
>>>>>>> dec7e236
using NUnitTestResult = NUnit.Core.TestResult;
using VSTestResult = Microsoft.VisualStudio.TestPlatform.ObjectModel.TestResult;

namespace NUnit.VisualStudio.TestAdapter
{
    public class TestConverter : IDisposable
    {
<<<<<<< HEAD
        private TestLogger logger;
        private Dictionary<string, TestCase> vsTestCaseMap;
        private string sourceAssembly;
=======
        private readonly TestLogger logger;
        private readonly Dictionary<string, TestCase> vsTestCaseMap;
        private readonly string sourceAssembly;
>>>>>>> dec7e236
        private AppDomain asyncMethodHelperDomain;

        #region Constructors

        public TestConverter(TestLogger logger, string sourceAssembly)
        {
            this.logger = logger;
            this.sourceAssembly = sourceAssembly;
            this.vsTestCaseMap = new Dictionary<string, TestCase>();
        }

        #endregion

        #region Public Methods

        /// <summary>
        /// Converts an NUnit test into a TestCase for Visual Studio,
        /// using the best method available according to the exact
        /// type passed and caching results for efficiency.
        /// </summary>
        public TestCase ConvertTestCase(ITest test)
        {
            if (test.IsSuite)
                throw new ArgumentException("The argument must be a test case", "test");

            // Return cached value if we have one
            if (vsTestCaseMap.ContainsKey(test.TestName.UniqueName))
                return vsTestCaseMap[test.TestName.UniqueName];
           
            // Convert to VS TestCase and cache the result
            var testCase = MakeTestCaseFromNUnitTest(test);
            vsTestCaseMap.Add(test.TestName.UniqueName, testCase);
            return testCase;             
        }

        public TestCase GetCachedTestCase(string key)
        {
            if (vsTestCaseMap.ContainsKey(key))
                return vsTestCaseMap[key];

            logger.SendErrorMessage("Test " + key + " not found in cache");
            return null;
        }

        public VSTestResult ConvertTestResult(NUnitTestResult result)
        {
            TestCase ourCase = GetCachedTestCase(result.Test.TestName.UniqueName);
            if (ourCase == null) return null;

            VSTestResult ourResult = new VSTestResult(ourCase)
                {
                    DisplayName = ourCase.DisplayName,
                    Outcome = ResultStateToTestOutcome(result.ResultState),
                    Duration = TimeSpan.FromSeconds(result.Time)
                };

            // TODO: Remove this when NUnit provides a better duration
            if (ourResult.Duration == TimeSpan.Zero && (ourResult.Outcome == TestOutcome.Passed || ourResult.Outcome == TestOutcome.Failed))
                ourResult.Duration = TimeSpan.FromTicks(1);
            ourResult.ComputerName = Environment.MachineName;

            // TODO: Stuff we don't yet set
            //   StartTime   - not in NUnit result
            //   EndTime     - not in NUnit result
            //   Messages    - could we add messages other than the error message? Where would they appear?
            //   Attachments - don't exist in NUnit

            if (result.Message != null)
                ourResult.ErrorMessage = GetErrorMessage(result);

            if (!string.IsNullOrEmpty(result.StackTrace))
            {
                string stackTrace = StackTraceFilter.Filter(result.StackTrace);
                ourResult.ErrorStackTrace = stackTrace;
            }

            return ourResult;
        }

        public void Dispose()
        {
            this.Dispose(true);
            GC.SuppressFinalize(this);
        }

        protected void Dispose(bool disposing)
        {
            if (disposing)
            {
                if (this.diaSession != null) this.diaSession.Dispose();
                if (this.asyncMethodHelperDomain != null) AppDomain.Unload(this.asyncMethodHelperDomain);
            }
            diaSession = null;
            asyncMethodHelperDomain = null;
        }

        #endregion

        #region Helper Methods

        /// <summary>
        /// Makes a TestCase from an NUnit test, adding
        /// navigation data if it can be found.
        /// </summary>
        private TestCase MakeTestCaseFromNUnitTest(ITest nunitTest)
        {
            //var testCase = MakeTestCaseFromTestName(nunitTest.TestName);
            var testCase = new TestCase(
                                     nunitTest.TestName.FullName,
                                     new Uri(NUnitTestExecutor.ExecutorUri),
                                     this.sourceAssembly)
            {
                DisplayName = nunitTest.TestName.Name,
                CodeFilePath = null,
                LineNumber = 0
            };

            var navData = GetNavigationData(nunitTest.ClassName, nunitTest.MethodName);
            if (navData != null)
            {
                testCase.CodeFilePath = navData.FileName;
                testCase.LineNumber = navData.MinLineNumber;
            }

            testCase.AddTraitsFromNUnitTest(nunitTest);

            return testCase;
        }

        // public for testing
        public DiaNavigationData GetNavigationData(string className, string methodName)
        {
            if (this.DiaSession == null) return null;

            var navData = DiaSession.GetNavigationData(className, methodName);

            if (navData != null && navData.FileName != null) return navData;

            // DiaSession returned null, see if it's an async method. 
            if (AsyncMethodHelper != null)
            {
                string stateMachineClassName = AsyncMethodHelper.GetClassNameForAsyncMethod(className, methodName);
                if (stateMachineClassName != null)
                    navData = diaSession.GetNavigationData(stateMachineClassName, "MoveNext");
            }

            if (navData == null || navData.FileName == null)
                logger.SendWarningMessage(string.Format("No source data found for {0}.{1}", className, methodName));

            return navData;
        }

        // Public for testing
        public static TestOutcome ResultStateToTestOutcome(ResultState resultState)
        {
            switch (resultState)
            {
                case ResultState.Cancelled:
                    return TestOutcome.None;
                case ResultState.Error:
                    return TestOutcome.Failed;
                case ResultState.Failure:
                    return TestOutcome.Failed;
                case ResultState.Ignored:
                    return TestOutcome.Skipped;
                case ResultState.Inconclusive:
                    return TestOutcome.None;
                case ResultState.NotRunnable:
                    return TestOutcome.Failed;
                case ResultState.Skipped:
                    return TestOutcome.Skipped;
                case ResultState.Success:
                    return TestOutcome.Passed;
            }

            return TestOutcome.None;
        }

        private string GetErrorMessage(NUnitTestResult result)
        {
            string message = result.Message;
            string NL = Environment.NewLine;

            // If we're running in the IDE, remove any caret line from the message
            // since it will be displayed using a variable font and won't make sense.
            if (message != null && RunningUnderIDE && (result.ResultState == ResultState.Failure || result.ResultState == ResultState.Inconclusive))
            {
                string pattern = NL + "  -*\\^" + NL;
                message = Regex.Replace(message, pattern, NL, RegexOptions.Multiline);
            }

            return message;
        }

        private AsyncMethodHelper TryCreateHelper(string sourceAssembly)
        {
            var setup = new AppDomainSetup();
            
            var thisAssembly = Assembly.GetExecutingAssembly();
            setup.ApplicationBase = AssemblyHelper.GetDirectoryName(thisAssembly);

            var evidence = AppDomain.CurrentDomain.Evidence;
            this.asyncMethodHelperDomain = AppDomain.CreateDomain("AsyncMethodHelper", evidence, setup);

            try
            {
                var helper = this.asyncMethodHelperDomain.CreateInstanceAndUnwrap(
                    thisAssembly.FullName,
                    "NUnit.VisualStudio.TestAdapter.AsyncMethodHelper") as AsyncMethodHelper;
                helper.LoadAssembly(sourceAssembly);
                return helper as AsyncMethodHelper;
            }
            catch(Exception ex)
            {
                // If we can't load it for some reason, we issue a warning
                // and won't try to do it again for the assembly.
                logger.SendWarningMessage("Unable to reflect on " + sourceAssembly + "\r\nSource data will not be available for some of the tests");
                logger.SendWarningMessage(ex.ToString());
                return null;
            }
        }


        #endregion

        #region Private Properties

        private string exeName;
        private bool RunningUnderIDE
        {
            get
            {
                if (exeName == null)
                {
                    Assembly entryAssembly = Assembly.GetEntryAssembly();
                    if (entryAssembly != null)
                        exeName = Path.GetFileName(AssemblyHelper.GetAssemblyPath(entryAssembly));
                }
                
                return exeName == "vstest.executionengine.exe";
            }
        }

        // NOTE: There is some sort of timing issue involved
        // in creating the DiaSession. When it is created
        // in the constructor, an exception is thrown on the
        // call to GetNavigationData. We don't understand
        // this, we're just dealing with it.
        private DiaSession diaSession;
        private bool tryToCreateDiaSession = true;
        private DiaSession DiaSession
        {
            get
            {
                if (tryToCreateDiaSession)
                {
                    try
                    {
                        diaSession = new DiaSession(sourceAssembly);
                    }
                    catch (Exception)
                    {
                        // If this isn't a project type supporting DiaSession,
                        // we just issue a warning. We won't try this again.
                        logger.SendWarningMessage("Unable to create DiaSession for " + sourceAssembly + "\r\nNo source location data will be available for this assembly.");
                    }

                    tryToCreateDiaSession = false;
                }

                return diaSession;
            }
        }

        private AsyncMethodHelper asyncMethodHelper;
        bool tryToCreateHelper = true;
        private AsyncMethodHelper AsyncMethodHelper
        {
            get
            {
                if (tryToCreateHelper)
                {
                    tryToCreateHelper = false;
                    asyncMethodHelper = TryCreateHelper(sourceAssembly);
                }

                return asyncMethodHelper;
            }
        }

        #endregion
    }
}<|MERGE_RESOLUTION|>--- conflicted
+++ resolved
@@ -9,11 +9,7 @@
 using System.Text.RegularExpressions;
 using Microsoft.VisualStudio.TestPlatform.ObjectModel;
 using NUnit.Core;
-<<<<<<< HEAD
-
-=======
 using NUnit.VisualStudio.TestAdapter.Internal;
->>>>>>> dec7e236
 using NUnitTestResult = NUnit.Core.TestResult;
 using VSTestResult = Microsoft.VisualStudio.TestPlatform.ObjectModel.TestResult;
 
@@ -21,15 +17,9 @@
 {
     public class TestConverter : IDisposable
     {
-<<<<<<< HEAD
-        private TestLogger logger;
-        private Dictionary<string, TestCase> vsTestCaseMap;
-        private string sourceAssembly;
-=======
         private readonly TestLogger logger;
         private readonly Dictionary<string, TestCase> vsTestCaseMap;
         private readonly string sourceAssembly;
->>>>>>> dec7e236
         private AppDomain asyncMethodHelperDomain;
 
         #region Constructors
