--- conflicted
+++ resolved
@@ -42,10 +42,9 @@
 using NUnit.Common;
 using NUnit.Engine;
 using System.Linq;
-<<<<<<< HEAD
+
 using Microsoft.VisualStudio.TestPlatform.ObjectModel;
-=======
->>>>>>> d1258294
+
 
 namespace NUnit.VisualStudio.TestAdapter
 {
@@ -167,9 +166,7 @@
                 Directory.SetCurrentDirectory(Path.GetTempPath());
         }
 
-<<<<<<< HEAD
-        protected ITestRunner GetRunnerFor(string assemblyName, IGrouping<string, TestCase> testCases)
-=======
+
         /// <summary>
         /// If a directory matches one of the forbidden folders, then we should reroute, so we return true in that case
         /// </summary>
@@ -179,8 +176,8 @@
             return ForbiddenFolders.Any(o => checkdir.StartsWith(o, StringComparison.OrdinalIgnoreCase));
         }
 
-        protected ITestRunner GetRunnerFor(string assemblyName)
->>>>>>> d1258294
+        protected ITestRunner GetRunnerFor(string assemblyName, IGrouping<string, TestCase> testCases)
+
         {
             var package = CreateTestPackage(assemblyName, testCases);
             return TestEngine.GetRunner(package);
