﻿// ***********************************************************************
// Copyright (c) 2011-2019 Charlie Poole, Terje Sandstrom
//
// Permission is hereby granted, free of charge, to any person obtaining
// a copy of this software and associated documentation files (the
// "Software"), to deal in the Software without restriction, including
// without limitation the rights to use, copy, modify, merge, publish,
// distribute, sublicense, and/or sell copies of the Software, and to
// permit persons to whom the Software is furnished to do so, subject to
// the following conditions:
//
// The above copyright notice and this permission notice shall be
// included in all copies or substantial portions of the Software.
//
// THE SOFTWARE IS PROVIDED "AS IS", WITHOUT WARRANTY OF ANY KIND,
// EXPRESS OR IMPLIED, INCLUDING BUT NOT LIMITED TO THE WARRANTIES OF
// MERCHANTABILITY, FITNESS FOR A PARTICULAR PURPOSE AND
// NONINFRINGEMENT. IN NO EVENT SHALL THE AUTHORS OR COPYRIGHT HOLDERS BE
// LIABLE FOR ANY CLAIM, DAMAGES OR OTHER LIABILITY, WHETHER IN AN ACTION
// OF CONTRACT, TORT OR OTHERWISE, ARISING FROM, OUT OF OR IN CONNECTION
// WITH THE SOFTWARE OR THE USE OR OTHER DEALINGS IN THE SOFTWARE.
// ***********************************************************************

//#define VERBOSE

// We use an alias so that we don't accidentally make
// references to engine internals, except for creating
// the engine object in the Initialize method.
using TestEngineClass = NUnit.Engine.TestEngine;

using System;
using System.Collections.Generic;
using System.Diagnostics;
using System.IO;
using System.Reflection;
#if NET35
using System.Runtime.Remoting.Channels;
#endif
using System.Text;
using Microsoft.VisualStudio.TestPlatform.ObjectModel.Adapter;
using Microsoft.VisualStudio.TestPlatform.ObjectModel.Logging;
using NUnit.Common;
using NUnit.Engine;
using System.Linq;
using Microsoft.VisualStudio.TestPlatform.ObjectModel;

namespace NUnit.VisualStudio.TestAdapter
{
    /// <summary>
    /// NUnitTestAdapter is the common base for the
    /// NUnit discoverer and executor classes.
    /// </summary>
    public abstract class NUnitTestAdapter
    {
        #region Constants

        ///<summary>
        /// The Uri used to identify the NUnitExecutor
        ///</summary>
        public const string ExecutorUri = "executor://NUnit3TestExecutor";

        public const string SettingsName = "NUnitAdapterSettings";

        #endregion

        #region Constructor

        protected NUnitTestAdapter()
        {
#if !NET35
            AdapterVersion = typeof(NUnitTestAdapter).GetTypeInfo().Assembly.GetName().Version.ToString();
#else
            AdapterVersion = Assembly.GetExecutingAssembly().GetName().Version.ToString();
#endif
        }

        #endregion

        internal event Action<TestEngineClass> InternalEngineCreated;

        #region Properties

        public AdapterSettings Settings { get; private set; }

        // The adapter version
        protected string AdapterVersion { get; set; }

        protected ITestEngine TestEngine { get; private set; }

        // Our logger used to display messages
        protected TestLogger TestLog { get; private set; }

        protected string WorkDir { get; private set; }

        private static string exeName;

        public static bool IsRunningUnderIDE
        {
            get
            {
                if (exeName == null)
                {
                    Assembly entryAssembly = Assembly.GetEntryAssembly();
                    if (entryAssembly != null)
                        exeName = entryAssembly.Location;

                }

                return exeName != null && (
                       exeName.Contains("vstest.executionengine") ||
                       exeName.Contains("vstest.discoveryengine") ||
                       exeName.Contains("TE.ProcessHost"));
            }
        }

        #endregion

        #region Protected Helper Methods

        // The Adapter is constructed using the default constructor.
        // We don't have any info to initialize it until one of the
        // ITestDiscovery or ITestExecutor methods is called. Each
        // Discover or Execute method must call this method.
        protected void Initialize(IDiscoveryContext context, IMessageLogger messageLogger)
        {
            var engine = new TestEngineClass();
            InternalEngineCreated?.Invoke(engine);
            TestEngine = engine;
            TestLog = new TestLogger(messageLogger);
            Settings = new AdapterSettings(TestLog);
            TestLog.InitSettings(Settings);
            try
            {
                Settings.Load(context);
                TestLog.Verbosity = Settings.Verbosity;
               
            }
            catch (Exception e)
            {
                TestLog.Warning("Error initializing RunSettings. Default settings will be used");
                TestLog.Warning(e.ToString());
            }
        }

<<<<<<< HEAD
        protected ITestRunner GetRunnerFor(string assemblyName, IGrouping<string, TestCase> testCases)
=======
        

        protected ITestRunner GetRunnerFor(string assemblyName)
>>>>>>> 7b332ff9
        {
            var package = CreateTestPackage(assemblyName, testCases);
            return TestEngine.GetRunner(package);
        }

        private TestPackage CreateTestPackage(string assemblyName, IGrouping<string, TestCase> testCases)
        {
            var package = new TestPackage(assemblyName);

            if (Settings.ShadowCopyFiles)
            {
                package.Settings[PackageSettings.ShadowCopyFiles] = "true";
                TestLog.Debug("    Setting ShadowCopyFiles to true");
            }

            if (Debugger.IsAttached)
            {
                package.Settings[PackageSettings.NumberOfTestWorkers] = 0;
                TestLog.Debug("    Setting NumberOfTestWorkers to zero for Debugging");
            }
            else
            {
                int workers = Settings.NumberOfTestWorkers;
                if (workers >= 0)
                    package.Settings[PackageSettings.NumberOfTestWorkers] = workers;
            }

            if (testCases != null)
            {
                var prefilters = new List<string>();
                
                foreach (TestCase testCase in testCases)
                {
                    int end = testCase.FullyQualifiedName.IndexOfAny(new char[] { '(', '<' });
                    if (end > 0)
                        prefilters.Add(testCase.FullyQualifiedName.Substring(0, end));
                    else
                        prefilters.Add(testCase.FullyQualifiedName);
                }
                package.Settings[PackageSettings.LOAD] = prefilters;
            }

            package.Settings[PackageSettings.SynchronousEvents] = Settings.SynchronousEvents;

            int timeout = Settings.DefaultTimeout;
            if (timeout > 0)
                package.Settings[PackageSettings.DefaultTimeout] = timeout;

            if (Settings.InternalTraceLevel != null)
                package.Settings[PackageSettings.InternalTraceLevel] = Settings.InternalTraceLevel;

            if (Settings.BasePath != null)
                package.Settings[PackageSettings.BasePath] = Settings.BasePath;

            if (Settings.PrivateBinPath != null)
                package.Settings[PackageSettings.PrivateBinPath] = Settings.PrivateBinPath;

            if (Settings.RandomSeed.HasValue)
                package.Settings[PackageSettings.RandomSeed] = Settings.RandomSeed;

            if (Settings.TestProperties.Count > 0)
                SetTestParameters(package.Settings, Settings.TestProperties);

            // Always run one assembly at a time in process in its own domain
            package.Settings[PackageSettings.ProcessModel] = "InProcess";

            if (Settings.DomainUsage != null)
            {
                package.Settings[PackageSettings.DomainUsage] = Settings.DomainUsage;
            }
            else
            {
                package.Settings[PackageSettings.DomainUsage] = "Single";
            }
            if (Settings.DefaultTestNamePattern != null)
            {
                package.Settings[PackageSettings.DefaultTestNamePattern] = Settings.DefaultTestNamePattern;
            }
            else
            {
                // Force truncation of string arguments to test cases
                package.Settings[PackageSettings.DefaultTestNamePattern] = "{m}{a}";
            }

            // Set the work directory to the assembly location unless a setting is provided
            var workDir = Settings.WorkDirectory;
            if (workDir == null)
                workDir = Path.GetDirectoryName(assemblyName);
            else if (!Path.IsPathRooted(workDir))
                workDir = Path.Combine(Path.GetDirectoryName(assemblyName), workDir);
            if (!Directory.Exists(workDir))
                Directory.CreateDirectory(workDir);
            package.Settings[PackageSettings.WorkDirectory] = workDir;
            WorkDir = workDir;
         //   CreateTestOutputFolder(workDir);
            return package;
        }

        /// <summary>
        /// Sets test parameters, handling backwards compatibility.
        /// </summary>
        private static void SetTestParameters(IDictionary<string, object> runSettings, IDictionary<string, string> testParameters)
        {
            runSettings[PackageSettings.TestParametersDictionary] = testParameters;

            if (testParameters.Count != 0)
            {
                // Kept for backwards compatibility with old frameworks.
                // Reserializes the way old frameworks understand, even if the parsing above is changed.
                // This reserialization cannot be changed without breaking compatibility with old frameworks.

                var oldFrameworkSerializedParameters = new StringBuilder();
                foreach (var parameter in testParameters)
                    oldFrameworkSerializedParameters.Append(parameter.Key).Append('=').Append(parameter.Value).Append(';');

                runSettings[PackageSettings.TestParameters] = oldFrameworkSerializedParameters.ToString(0, oldFrameworkSerializedParameters.Length - 1);
            }
        }

        protected static void CleanUpRegisteredChannels()
        {
#if NET35
            foreach (IChannel chan in ChannelServices.RegisteredChannels)
                ChannelServices.UnregisterChannel(chan);
#endif
        }

        protected void Unload()
        {
            if (TestEngine != null)
            {
                TestEngine.Dispose();
                TestEngine = null;
            }
        }

        #endregion
    }
}<|MERGE_RESOLUTION|>--- conflicted
+++ resolved
@@ -142,13 +142,7 @@
             }
         }
 
-<<<<<<< HEAD
         protected ITestRunner GetRunnerFor(string assemblyName, IGrouping<string, TestCase> testCases)
-=======
-        
-
-        protected ITestRunner GetRunnerFor(string assemblyName)
->>>>>>> 7b332ff9
         {
             var package = CreateTestPackage(assemblyName, testCases);
             return TestEngine.GetRunner(package);
