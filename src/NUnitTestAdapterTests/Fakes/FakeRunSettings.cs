﻿// ***********************************************************************
// Copyright (c) 2012-2019 Charlie Poole, Terje Sandstrom
//
// Permission is hereby granted, free of charge, to any person obtaining
// a copy of this software and associated documentation files (the
// "Software"), to deal in the Software without restriction, including
// without limitation the rights to use, copy, modify, merge, publish,
// distribute, sublicense, and/or sell copies of the Software, and to
// permit persons to whom the Software is furnished to do so, subject to
// the following conditions:
//
// The above copyright notice and this permission notice shall be
// included in all copies or substantial portions of the Software.
//
// THE SOFTWARE IS PROVIDED "AS IS", WITHOUT WARRANTY OF ANY KIND,
// EXPRESS OR IMPLIED, INCLUDING BUT NOT LIMITED TO THE WARRANTIES OF
// MERCHANTABILITY, FITNESS FOR A PARTICULAR PURPOSE AND
// NONINFRINGEMENT. IN NO EVENT SHALL THE AUTHORS OR COPYRIGHT HOLDERS BE
// LIABLE FOR ANY CLAIM, DAMAGES OR OTHER LIABILITY, WHETHER IN AN ACTION
// OF CONTRACT, TORT OR OTHERWISE, ARISING FROM, OUT OF OR IN CONNECTION
// WITH THE SOFTWARE OR THE USE OR OTHER DEALINGS IN THE SOFTWARE.
// ***********************************************************************

using System;
using Microsoft.VisualStudio.TestPlatform.ObjectModel.Adapter;

namespace NUnit.VisualStudio.TestAdapter.Tests.Fakes
{
    class FakeRunSettings : IRunSettings
    {
        ISettingsProvider IRunSettings.GetSettings(string settingsName)
        {
            throw new NotImplementedException();
        }

        public virtual string SettingsXml => "<RunSettings/>";
    }

    class FakeRunSettingsForTestOutput : FakeRunSettings
    {
        public override string SettingsXml => "<RunSettings><NUnit><TestOutputXml>TestResults</TestOutputXml></NUnit></RunSettings>";
    }

    class FakeRunSettingsForTestOutputAndWorkDir : FakeRunSettings
    {
        private readonly string _testOutput;
        private readonly string _workDir;

        public FakeRunSettingsForTestOutputAndWorkDir(string testOutput, string workDir)
        {
            _workDir = workDir;
            _testOutput = testOutput;
        }
        public override string SettingsXml => $"<RunSettings><NUnit><WorkDirectory>{_workDir}</WorkDirectory><TestOutputXml>{_testOutput}</TestOutputXml></NUnit></RunSettings>";
    }
<<<<<<< HEAD
=======

    class FakeRunSettingsForWhere : FakeRunSettings
    {
        private readonly string _where;

        public FakeRunSettingsForWhere(string where)
        {
            _where = where;
        }
        public override string SettingsXml => $"<RunSettings><NUnit><Where>{_where}</Where></NUnit></RunSettings>";
    }

>>>>>>> d13c6d7a
}<|MERGE_RESOLUTION|>--- conflicted
+++ resolved
@@ -53,8 +53,6 @@
         }
         public override string SettingsXml => $"<RunSettings><NUnit><WorkDirectory>{_workDir}</WorkDirectory><TestOutputXml>{_testOutput}</TestOutputXml></NUnit></RunSettings>";
     }
-<<<<<<< HEAD
-=======
 
     class FakeRunSettingsForWhere : FakeRunSettings
     {
@@ -67,5 +65,4 @@
         public override string SettingsXml => $"<RunSettings><NUnit><Where>{_where}</Where></NUnit></RunSettings>";
     }
 
->>>>>>> d13c6d7a
 }