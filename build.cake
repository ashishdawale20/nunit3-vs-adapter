#load lib.cake
#load acceptance.cake
#tool nuget:?package=vswhere

//////////////////////////////////////////////////////////////////////
// ARGUMENTS
//////////////////////////////////////////////////////////////////////

var target = Argument("target", "Default");
var configuration = Argument("configuration", "Release");

//////////////////////////////////////////////////////////////////////
// SET PACKAGE VERSION
//////////////////////////////////////////////////////////////////////

<<<<<<< HEAD
var version = "3.11.0";
var modifier = "-d06";
=======
var version = "3.13.0";
var modifier = "";
>>>>>>> 0a6de45f

var dbgSuffix = configuration.ToLower() == "debug" ? "-dbg" : "";
var packageVersion = version + modifier + dbgSuffix;
Information("Packageversion: "+packageVersion);
if (BuildSystem.IsRunningOnAppVeyor)
{
    var tag = AppVeyor.Environment.Repository.Tag;

    if (tag.IsTag)
    {
        packageVersion = tag.Name;
    }
    else
    {
        var buildNumber = AppVeyor.Environment.Build.Number.ToString("00000");
        var branch = AppVeyor.Environment.Repository.Branch.Replace(".", "").Replace("/", "");
        var isPullRequest = AppVeyor.Environment.PullRequest.IsPullRequest;

        if (branch == "master" && !isPullRequest)
        {
            packageVersion = version + "-dev-" + buildNumber + dbgSuffix;
        }
        else
        {
            var suffix = "-ci-" + buildNumber + dbgSuffix;

            if (isPullRequest)
                suffix += "-pr-" + AppVeyor.Environment.PullRequest.Number;
            else
                suffix += "-" + System.Text.RegularExpressions.Regex.Replace(branch, "[^0-9A-Za-z-]+", "-");

            // Nuget limits "special version part" to 20 chars. Add one for the hyphen.
            if (suffix.Length > 21)
                suffix = suffix.Substring(0, 21);

            packageVersion = version + suffix;
        }
    }

    AppVeyor.UpdateBuildVersion(packageVersion);
}

var packageName = "NUnit3TestAdapter-" + packageVersion;

//////////////////////////////////////////////////////////////////////
// DEFINE RUN CONSTANTS
//////////////////////////////////////////////////////////////////////

// Directories
var PROJECT_DIR = Context.Environment.WorkingDirectory.FullPath + "/";
var PACKAGE_DIR = PROJECT_DIR + "package/";
var PACKAGE_IMAGE_DIR = PACKAGE_DIR + packageName + "/";
var SRC_DIR = PROJECT_DIR + "src/";
var BIN_DIR = PROJECT_DIR + "bin/" + configuration + "/";

var ADAPTER_PROJECT = SRC_DIR + "NUnitTestAdapter/NUnit.TestAdapter.csproj";

var ADAPTER_BIN_DIR_NET35 = SRC_DIR + $"NUnitTestAdapter/bin/{configuration}/net35/";
var ADAPTER_BIN_DIR_NETCOREAPP10 = SRC_DIR + $"NUnitTestAdapter/bin/{configuration}/netcoreapp1.0/";

var BIN_DIRS = new [] {
    PROJECT_DIR + "src/empty-assembly/bin",
    PROJECT_DIR + "src/mock-assembly/bin",
    PROJECT_DIR + "src/NUnit3TestAdapterInstall/bin",
    PROJECT_DIR + "src/NUnit3TestAdapter/bin",
    PROJECT_DIR + "src/NUnit3TestAdapterTests/bin",
};

// Solution
var ADAPTER_SOLUTION = PROJECT_DIR + "NUnit3TestAdapter.sln";

//////////////////////////////////////////////////////////////////////
// CLEAN
//////////////////////////////////////////////////////////////////////

Task("Clean")
    .Does(() =>
{
    foreach(var dir in BIN_DIRS)
        CleanDirectory(dir);
});

//////////////////////////////////////////////////////////////////////
// INITIALIZE FOR BUILD
//////////////////////////////////////////////////////////////////////

Task("NuGetRestore")
    .Does(() =>
{
    Information("Restoring NuGet Packages for the Adapter Solution");
    MSBuild(ADAPTER_SOLUTION, new MSBuildSettings
    {
        Configuration = configuration,
        Verbosity = Verbosity.Minimal,
        ToolVersion = MSBuildToolVersion.VS2017
    }.WithTarget("Restore"));
});

//////////////////////////////////////////////////////////////////////
// BUILD
//////////////////////////////////////////////////////////////////////

Task("Build")
    .IsDependentOn("NuGetRestore")
    .Does(() =>
    {
        // Find MSBuild for Visual Studio 2017
        DirectoryPath vsLatest  = VSWhereLatest();
        FilePath msBuildPathX64 = (vsLatest==null) ? null
                                    : vsLatest.CombineWithFilePath("./MSBuild/15.0/Bin/MSBuild.exe");

        Information("Building using MSBuild at " + msBuildPathX64);
        Information("Configuration is:"+configuration);

        MSBuild(ADAPTER_SOLUTION, new MSBuildSettings
        {
            Configuration = configuration,
            ToolPath = msBuildPathX64,
            ToolVersion = MSBuildToolVersion.VS2017,
            EnvironmentVariables = new Dictionary<string, string>
            {
                ["PackageVersion"] = packageVersion
            }
        });
    });

//////////////////////////////////////////////////////////////////////
// TEST
//////////////////////////////////////////////////////////////////////

string GetTestAssemblyPath(string framework)
{
    return SRC_DIR + $"NUnitTestAdapterTests/bin/{configuration}/{framework}/NUnit.VisualStudio.TestAdapter.Tests.dll";
}

foreach (var (framework, vstestFramework, adapterDir) in new[] {
    ("net46", "Framework45", ADAPTER_BIN_DIR_NET35),
    ("netcoreapp1.0", "FrameworkCore10", ADAPTER_BIN_DIR_NETCOREAPP10)
})
{
    Task($"VSTest-{framework}")
        .IsDependentOn("Build")
        .Does(() =>
        {
            VSTest(GetTestAssemblyPath(framework), new VSTestSettings
            {
                TestAdapterPath = adapterDir,
                // Enables the tests to run against the correct version of Microsoft.VisualStudio.TestPlatform.ObjectModel.dll.
                // (The DLL they are compiled against depends on VS2012 at runtime.)
                SettingsFile = File("DisableAppDomain.runsettings"),

                // https://github.com/cake-build/cake/issues/2077
                #tool Microsoft.TestPlatform
                ToolPath = Context.Tools.Resolve("vstest.console.exe"),
                Logger = "trx"

            });
        });

    Task($"DotnetTest-{framework}")
        .IsDependentOn("Build")
        .Does(() =>
        {
            DotNetCoreTest(SRC_DIR + "NUnitTestAdapterTests/NUnit.TestAdapter.Tests.csproj", new DotNetCoreTestSettings
            {
                Configuration = configuration,
                Framework = framework,
                NoBuild = true,
                TestAdapterPath = adapterDir,
                Settings = File("DisableAppDomain.runsettings"),
                Logger="trx"
            });
        });
}

//////////////////////////////////////////////////////////////////////
// PACKAGE
//////////////////////////////////////////////////////////////////////

Task("CreatePackageDir")
    .Does(() =>
    {
        CreateDirectory(PACKAGE_DIR);
    });

Task("CreateWorkingImage")
    .IsDependentOn("CreatePackageDir")
    .Does(() =>
    {
        CreateDirectory(PACKAGE_IMAGE_DIR);
        CleanDirectory(PACKAGE_IMAGE_DIR);

        CopyFileToDirectory("LICENSE.txt", PACKAGE_IMAGE_DIR);

        // dotnet publish doesn't work for .NET 3.5
        var net35Files = new FilePath[]
        {
            ADAPTER_BIN_DIR_NET35 + "NUnit3.TestAdapter.dll",
            ADAPTER_BIN_DIR_NET35 + "NUnit3.TestAdapter.pdb",
            ADAPTER_BIN_DIR_NET35 + "nunit.engine.dll",
            ADAPTER_BIN_DIR_NET35 + "nunit.engine.api.dll"
        };

        var net35Dir = PACKAGE_IMAGE_DIR + "build/net35";
        CreateDirectory(net35Dir);
        CopyFiles(net35Files, net35Dir);
        CopyFileToDirectory("nuget/net35/NUnit3TestAdapter.props", net35Dir);

        var netcoreDir = PACKAGE_IMAGE_DIR + "build/netcoreapp1.0";
        DotNetCorePublish(ADAPTER_PROJECT, new DotNetCorePublishSettings
        {
            Configuration = configuration,
            OutputDirectory = netcoreDir,
            Framework = "netcoreapp1.0"
        });
        CopyFileToDirectory("nuget/netcoreapp1.0/NUnit3TestAdapter.props", netcoreDir);
    });

Task("PackageZip")
    .IsDependentOn("CreateWorkingImage")
    .Does(() =>
    {
        Zip(PACKAGE_IMAGE_DIR, File(PACKAGE_DIR + packageName + ".zip"));
    });

Task("PackageNuGet")
    .IsDependentOn("CreateWorkingImage")
    .Does(() =>
    {
        NuGetPack("nuget/NUnit3TestAdapter.nuspec", new NuGetPackSettings()
        {
            Version = packageVersion,
            BasePath = PACKAGE_IMAGE_DIR,
            OutputDirectory = PACKAGE_DIR
        });
    });

Task("PackageVsix")
    .IsDependentOn("CreatePackageDir")
    .Does(() =>
    {
        CopyFile(
            BIN_DIR + "NUnit3TestAdapter.vsix",
            PACKAGE_DIR + packageName + ".vsix");
    });

//////////////////////////////////////////////////////////////////////
// TASK TARGETS
//////////////////////////////////////////////////////////////////////

Task("Rebuild")
    .IsDependentOn("Clean")
    .IsDependentOn("Build");

Task("Test")
    .IsDependentOn("VSTest-net46")
    .IsDependentOn("VSTest-netcoreapp1.0")
    .IsDependentOn("DotnetTest-net46")
    .IsDependentOn("DotnetTest-netcoreapp1.0");

Task("Package")
    .IsDependentOn("PackageZip")
    .IsDependentOn("PackageNuGet")
    .IsDependentOn("PackageVsix");

Task("Appveyor")
    .IsDependentOn("Build")
    .IsDependentOn("Test")
    .IsDependentOn("Package")
    .IsDependentOn("Acceptance");

Task("Default")
    .IsDependentOn("Build");

//////////////////////////////////////////////////////////////////////
// EXECUTION
//////////////////////////////////////////////////////////////////////

RunTarget(target);<|MERGE_RESOLUTION|>--- conflicted
+++ resolved
@@ -13,13 +13,8 @@
 // SET PACKAGE VERSION
 //////////////////////////////////////////////////////////////////////
 
-<<<<<<< HEAD
-var version = "3.11.0";
-var modifier = "-d06";
-=======
 var version = "3.13.0";
 var modifier = "";
->>>>>>> 0a6de45f
 
 var dbgSuffix = configuration.ToLower() == "debug" ? "-dbg" : "";
 var packageVersion = version + modifier + dbgSuffix;
